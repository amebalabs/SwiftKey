import AppKit
import Carbon.HIToolbox
import Combine
import KeyboardShortcuts
import SwiftUI

class AppDelegate: NSObject, NSApplicationDelegate, NSWindowDelegate {
    static var shared: AppDelegate!
    var settings = SettingsStore.shared
    
    var overlayWindow: OverlayWindow?
    var notchContext: NotchContext?
    
    var hotKeyRef: EventHotKeyRef?
    
    var lastHideTime: Date?
    
    var statusItem: NSStatusItem?
    var facelessMenuController: FacelessMenuController?
    
    var menuState = MenuState.shared
    
    var defaultsObserver: AnyCancellable?
    
    private var sparkle: SparkleUpdater?
    
    func applicationDidFinishLaunching(_: Notification) {
        AppDelegate.shared = self
        sparkle = SparkleUpdater.shared
<<<<<<< HEAD
        setupDefaultConfigFile()
        
=======
        setupDefaultConfigFolder()

        if let customPath = SettingsStore.shared.configDirectoryResolvedPath {
            let configURL = URL(fileURLWithPath: customPath).appendingPathComponent("menu.yaml")
            _ = ConfigWatcher(url: configURL) { [weak self] in
                guard let self = self else { return }
                if let updatedMenu = loadMenuConfig() {
                    self.menuState.rootMenu = updatedMenu
                    print("Menu config reloaded!")
                }
            }
        }

>>>>>>> 9884aed1
        menuState.rootMenu = loadMenuConfig() ?? []
        menuState.reset()
        
        let contentView = OverlayView(state: menuState).environmentObject(SettingsStore.shared)
        overlayWindow = OverlayWindow.makeWindow(view: contentView)
        overlayWindow?.delegate = self
        
        if settings.facelessMode {
            if statusItem == nil {
                statusItem = NSStatusBar.system.statusItem(withLength: NSStatusItem.variableLength)
                if let button = statusItem?.button {
                    button.action = #selector(statusItemClicked)
                    button.target = self
                }
            }
            if facelessMenuController == nil, let statusItem = statusItem {
                facelessMenuController = FacelessMenuController(
                    rootMenu: menuState.rootMenu,
                    statusItem: statusItem,
                    resetDelay: settings.menuStateResetDelay
                )
            } else {
                facelessMenuController?.resetDelay = settings.menuStateResetDelay
            }
        }
        
        hotKeyRef = registerHotKey()
        KeyboardShortcuts.onKeyDown(for: .toggleApp) { [self] in
            toggleSession()
        }
        
        if settings.needsOnboarding {
            showOnboardingWindow()
        }
        
        defaultsObserver = NotificationCenter.default.publisher(for: UserDefaults.didChangeNotification)
            .sink { [weak self] _ in self?.applySettings() }
        
        NotificationCenter.default.addObserver(self, selector: #selector(hideWindow), name: .hideOverlay, object: nil)
        NotificationCenter.default.addObserver(self,
                                               selector: #selector(applicationDidResignActive(_:)),
                                               name: NSApplication.didResignActiveNotification,
                                               object: nil)
    }
    
    func application(_ application: NSApplication, open urls: [URL]) {
        for url in urls {
            DeepLinkHandler.shared.handle(url: url)
        }
    }
    
    func applySettings() {
        NotificationCenter.default.post(name: .hideOverlay, object: nil)
        if settings.facelessMode {
            if statusItem == nil {
                statusItem = NSStatusBar.system.statusItem(withLength: NSStatusItem.variableLength)
                if let button = statusItem?.button {
                    button.action = #selector(statusItemClicked)
                    button.target = self
                }
            }
            if facelessMenuController == nil, let statusItem = statusItem {
                let controller = FacelessMenuController(
                    rootMenu: menuState.rootMenu,
                    statusItem: statusItem,
                    resetDelay: settings.menuStateResetDelay
                )
                facelessMenuController = controller
            } else {
                facelessMenuController?.resetDelay = settings.menuStateResetDelay
            }
        } else {
            facelessMenuController?.endSession()
            facelessMenuController = nil
            if let item = statusItem {
                NSStatusBar.system.removeStatusItem(item)
                statusItem = nil
            }
        }
    }
    
    @objc func statusItemClicked() {
        if let controller = facelessMenuController {
            if controller.sessionActive {
                controller.endSession()
            } else {
                controller.startSession()
            }
        }
    }
    
    func toggleSession() {
        if let configURL = SettingsStore.shared.configFileResolvedURL {
            if ConfigMonitor.shared.hasConfigChanged(at: configURL) {
                if let updatedMenu = loadMenuConfig() {
                    menuState.rootMenu = updatedMenu
                    print("Configuration file changed; reloaded config.")
                }
            }
        }
        
        switch settings.overlayStyle {
            case .faceless:
                facelessMenuController?.startSession()
            case .hud:
                if notchContext == nil {
                    notchContext = NotchContext(
                        headerLeadingView: EmptyView(),
                        headerTrailingView: EmptyView(),
                        bodyView: AnyView(
                            MinimalHUDView(state: self.menuState)
                                .environmentObject(SettingsStore.shared)
                        ),
                        animated: true
                    )
                }
                if notchContext?.presented == true {
                    notchContext?.close()
                    return
                }
                notchContext?.open()
            case .panel:
                guard let window = overlayWindow else { return }
                if window.isVisible {
                    window.orderOut(nil)
                } else {
                    if settings.menuStateResetDelay == 0 {
                        menuState.reset()
                    } else if let lastHide = lastHideTime, Date().timeIntervalSince(lastHide) >= settings.menuStateResetDelay {
                        menuState.reset()
                    }
                    window.center()
                    window.makeKeyAndOrderFront(nil)
                }
        }
    }
    
    @objc func hideWindow() {
        guard menuState.isCurrentMenuSticky == false else {return}
        print("hideWindow triggered")
        if settings.overlayStyle == .hud {
            menuState.reset()
            notchContext?.close()
        } else {
            overlayWindow?.orderOut(nil)
            lastHideTime = Date()
        }
    }
    
    func windowDidResignKey(_: Notification) {
        hideWindow()
    }
    
    @objc func applicationDidResignActive(_: Notification) {
        print("Resign active")
        hideWindow()
    }
    
    func presentOverlay() {
        notchContext?.close()
        guard let window = overlayWindow else { return }
        window.center()
        window.makeKeyAndOrderFront(nil)
        NSApp.activate(ignoringOtherApps: true)
        window.makeFirstResponder(window.contentView)
    }
    
}

<<<<<<< HEAD
// MARK: - First Launch experience
extension AppDelegate {
    func setupDefaultConfigFile() {
        guard settings.configFilePath.isEmpty else { return }
        
        let fileManager = FileManager.default
        if let documentsURL = fileManager.urls(for: .documentDirectory, in: .userDomainMask).first {
            let configFileURL = documentsURL.appendingPathComponent("menu.yaml")
=======

// MARK: - First Launch experience
extension AppDelegate {
    func setupDefaultConfigFolder() {
        let defaults = UserDefaults.standard
        if let path = defaults.string(forKey: "ConfigDirectoryPath"), !path.isEmpty {
            return
        }
        
        let fileManager = FileManager.default
        if let documentsURL = fileManager.urls(for: .documentDirectory, in: .userDomainMask).first {
            let configFolderURL = documentsURL.appendingPathComponent("SwiftKey Config")
            
            if !fileManager.fileExists(atPath: configFolderURL.path) {
                do {
                    try fileManager.createDirectory(at: configFolderURL, withIntermediateDirectories: true, attributes: nil)
                } catch {
                    print("Error creating config folder: \(error)")
                }
            }
            
            let configFileURL = configFolderURL.appendingPathComponent("menu.yaml")
>>>>>>> 9884aed1
            
            if !fileManager.fileExists(atPath: configFileURL.path) {
                if let bundleConfigURL = Bundle.main.url(forResource: "menu", withExtension: "yaml") {
                    do {
                        try fileManager.copyItem(at: bundleConfigURL, to: configFileURL)
                    } catch {
                        print("Error copying default config from bundle: \(error)")
                    }
                } else {
                    let defaultContent = "# Default menu configuration\n"
                    do {
                        try defaultContent.write(to: configFileURL, atomically: true, encoding: .utf8)
                    } catch {
                        print("Error writing default config file: \(error)")
                    }
                }
            }
            
<<<<<<< HEAD
            settings.configFilePath = configFileURL.path
            print("Default config file set to: \(configFileURL.path)")
=======
            defaults.set(configFolderURL.path, forKey: "ConfigDirectoryPath")
            print("Default config folder set to: \(configFolderURL.path)")
>>>>>>> 9884aed1
        }
    }
    
    func showOnboardingWindow() {
        let window = NSWindow(
            contentRect: NSRect(x: 0, y: 0, width: 400, height: 300),
            styleMask: [.titled, .closable],
            backing: .buffered,
            defer: false
        )
        window.center()
        window.title = "Welcome to SwiftKey"
        let onboardingView = OnboardingView(onFinish: {[weak window, self] in
            window?.orderOut(nil)
            self.toggleSession()
        })
        window.contentView = NSHostingView(rootView: onboardingView)
        window.makeKeyAndOrderFront(nil)
    }
}<|MERGE_RESOLUTION|>--- conflicted
+++ resolved
@@ -27,24 +27,9 @@
     func applicationDidFinishLaunching(_: Notification) {
         AppDelegate.shared = self
         sparkle = SparkleUpdater.shared
-<<<<<<< HEAD
+
         setupDefaultConfigFile()
-        
-=======
-        setupDefaultConfigFolder()
-
-        if let customPath = SettingsStore.shared.configDirectoryResolvedPath {
-            let configURL = URL(fileURLWithPath: customPath).appendingPathComponent("menu.yaml")
-            _ = ConfigWatcher(url: configURL) { [weak self] in
-                guard let self = self else { return }
-                if let updatedMenu = loadMenuConfig() {
-                    self.menuState.rootMenu = updatedMenu
-                    print("Menu config reloaded!")
-                }
-            }
-        }
-
->>>>>>> 9884aed1
+
         menuState.rootMenu = loadMenuConfig() ?? []
         menuState.reset()
         
@@ -214,7 +199,6 @@
     
 }
 
-<<<<<<< HEAD
 // MARK: - First Launch experience
 extension AppDelegate {
     func setupDefaultConfigFile() {
@@ -223,30 +207,6 @@
         let fileManager = FileManager.default
         if let documentsURL = fileManager.urls(for: .documentDirectory, in: .userDomainMask).first {
             let configFileURL = documentsURL.appendingPathComponent("menu.yaml")
-=======
-
-// MARK: - First Launch experience
-extension AppDelegate {
-    func setupDefaultConfigFolder() {
-        let defaults = UserDefaults.standard
-        if let path = defaults.string(forKey: "ConfigDirectoryPath"), !path.isEmpty {
-            return
-        }
-        
-        let fileManager = FileManager.default
-        if let documentsURL = fileManager.urls(for: .documentDirectory, in: .userDomainMask).first {
-            let configFolderURL = documentsURL.appendingPathComponent("SwiftKey Config")
-            
-            if !fileManager.fileExists(atPath: configFolderURL.path) {
-                do {
-                    try fileManager.createDirectory(at: configFolderURL, withIntermediateDirectories: true, attributes: nil)
-                } catch {
-                    print("Error creating config folder: \(error)")
-                }
-            }
-            
-            let configFileURL = configFolderURL.appendingPathComponent("menu.yaml")
->>>>>>> 9884aed1
             
             if !fileManager.fileExists(atPath: configFileURL.path) {
                 if let bundleConfigURL = Bundle.main.url(forResource: "menu", withExtension: "yaml") {
@@ -265,13 +225,8 @@
                 }
             }
             
-<<<<<<< HEAD
             settings.configFilePath = configFileURL.path
             print("Default config file set to: \(configFileURL.path)")
-=======
-            defaults.set(configFolderURL.path, forKey: "ConfigDirectoryPath")
-            print("Default config folder set to: \(configFolderURL.path)")
->>>>>>> 9884aed1
         }
     }
     
