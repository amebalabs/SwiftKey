import KeyboardShortcuts
import SwiftUI

struct GeneralSettingsView: View {
    @EnvironmentObject var settings: SettingsStore
    @ObservedObject private var launchAtLogin = LaunchAtLogin.observable
    @StateObject private var updater = SparkleUpdater.shared
    
    var body: some View {
        Form {
            LaunchAtLogin.Toggle()
            Picker("Overlay Style", selection: settings.$overlayStyle) {
                ForEach(SettingsStore.OverlayStyle.allCases, id: \.self) { style in
                    Text(style.rawValue).tag(style)
                }
            }
            
            if settings.overlayStyle == .panel {
                Toggle("Horizontal Layout", isOn: settings.$useHorizontalOverlayLayout)
            }
            
            HStack {
                Text("Menu Reset Delay")
                Slider(value: settings.$menuStateResetDelay, in: 0 ... 10, step: 0.5)
                Text("\(settings.menuStateResetDelay, specifier: "%.1f")")
            }
            KeyboardShortcuts.Recorder("Hot key", name: .toggleApp)
            
            // Configuration file section.
            HStack {
                Text("Configuration file:")
                Button("Change...") {
                    AppShared.changeConfigFile()
                }
            }
            HStack(spacing: 8) {
<<<<<<< HEAD
                if let _ = UserDefaults.standard.data(forKey: "ConfigFileBookmark") {
                    if let url = AppShared.resolveConfigFileURL() {
                        Text(url.path)
                            .font(.system(size: 11))
                            .foregroundColor(.secondary)
                            .textSelection(.enabled)
                    }
                } else {
                    Text("No config file selected")
                        .font(.system(size: 11))
                        .foregroundColor(.secondary)
                }
                
                Button(action: {
                    AppShared.openConfigFile()
                }) {
                    Image(systemName: "doc.text")
                        .foregroundColor(.accentColor)
                }
                .buttonStyle(BorderlessButtonStyle())
                .help("Reveal configuration file in Finder")
            }
            
=======
                Text(settings.configDirectoryPath)
                    .font(.system(size: 11))
                    .foregroundColor(.secondary)
                    .textSelection(.enabled)
                Button(action: {
                    AppShared.openConfigFolder(path: settings.configDirectoryPath)
                }) {
                    Image(systemName: "folder")
                        .foregroundColor(.accentColor)
                }
                .buttonStyle(BorderlessButtonStyle())
                .help("Reveal config folder in Finder")
            }

>>>>>>> 9884aed1
            Divider()
            
            Section {
                Toggle("Automatically check for updates", isOn: $settings.automaticallyCheckForUpdates)
                Toggle("Receive beta updates", isOn: $settings.enableBetaUpdates)
                    .help("Beta versions might contain bugs and are not recommended for production use")
            }
            
            Section {
                HStack {
                    Button("Check for Updates Now") {
                        updater.checkForUpdates()
                    }
                    .disabled(!updater.canCheckForUpdates)
                    
                    if !updater.canCheckForUpdates {
                        ProgressView()
                            .controlSize(.small)
                            .padding(.leading, 4)
                    }
                }
                Text("Last checked: \(lastUpdateCheck)")
                    .font(.caption)
                    .foregroundColor(.secondary)
            }
            
            Section {
                Text("Current Version: \(currentVersion)")
                    .font(.caption)
                    .foregroundColor(.secondary)
            }
        }
        .padding()
        .frame(width: 400)
    }
    
    private var currentVersion: String {
        Bundle.main.object(forInfoDictionaryKey: "CFBundleShortVersionString") as? String ?? "Unknown"
    }
    
    private var lastUpdateCheck: String {
        let date = UserDefaults.standard.object(forKey: "SULastCheckTime") as? Date ?? Date()
        let formatter = RelativeDateTimeFormatter()
        formatter.unitsStyle = .full
        return formatter.localizedString(for: date, relativeTo: Date())
    }
}

#Preview {
    GeneralSettingsView().environmentObject(SettingsStore.shared)
}<|MERGE_RESOLUTION|>--- conflicted
+++ resolved
@@ -34,7 +34,6 @@
                 }
             }
             HStack(spacing: 8) {
-<<<<<<< HEAD
                 if let _ = UserDefaults.standard.data(forKey: "ConfigFileBookmark") {
                     if let url = AppShared.resolveConfigFileURL() {
                         Text(url.path)
@@ -58,22 +57,7 @@
                 .help("Reveal configuration file in Finder")
             }
             
-=======
-                Text(settings.configDirectoryPath)
-                    .font(.system(size: 11))
-                    .foregroundColor(.secondary)
-                    .textSelection(.enabled)
-                Button(action: {
-                    AppShared.openConfigFolder(path: settings.configDirectoryPath)
-                }) {
-                    Image(systemName: "folder")
-                        .foregroundColor(.accentColor)
-                }
-                .buttonStyle(BorderlessButtonStyle())
-                .help("Reveal config folder in Finder")
-            }
 
->>>>>>> 9884aed1
             Divider()
             
             Section {
